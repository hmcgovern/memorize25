import argparse
import datasets
from transformers import Trainer, TrainerCallback, TrainingArguments, DataCollatorForLanguageModeling
import os
import utils
import evaluate
import torch
from peft import get_peft_model, LoraConfig
import numpy as np
from utils import print_gpu_utilization, print_summary
import wandb
import gc
<<<<<<< HEAD
=======
import yaml
import sys
import os

from callbacks import *

from itertools import islice

>>>>>>> 1fd5b84f

gc.collect()
torch.cuda.empty_cache()
torch.cuda.reset_peak_memory_stats()



os.environ["WANDB_PROJECT"] = "LLM Memorization"


def retrieve(attr, default):
    val = getattr(args, attr)
    return default if val == None else val


def main(args):

    torch.cuda.empty_cache()
    print_gpu_utilization()
    
    with open(args.dataset, "r") as f:
        input_text = f.read()


    train_dataset = datasets.Dataset.from_dict({"text": [input_text]})

    if getattr(args, 'general_domain')is not None and getattr(args, 'num_train_examples') is not None:
        web_text = datasets.load_dataset(args.general_domain, split='train', streaming=True)
        web_text = list(web_text.take(args.num_train_examples))
        # Convert streaming dataset to a map-style dataset
        web_text = datasets.Dataset.from_list(web_text) 
        # Ensure only 'text' column is retained
        web_text = web_text.remove_columns([col for col in web_text.column_names if col != "text"]) 
        # # Concatenate datasets
        train_dataset = datasets.concatenate_datasets([train_dataset, web_text]).shuffle(seed=42)
    
    # Load tokenizer
    tok = utils.load_tokenizer(args.model_name)

    def tokenize_and_chunk(examples, chunk_size):
        # Tokenize the text and flatten into a single sequence
        tokenized_text = tok(examples["text"], truncation=False)["input_ids"]
        flat_tokens = sum(tokenized_text, [])  # Flatten list of lists

        # Split into chunks of size `chunk_size`
        chunks = [flat_tokens[i : i + chunk_size] for i in range(0, len(flat_tokens), chunk_size)]
        
        return {"input_ids": chunks}

    # Apply processing
    tokenized_dataset = train_dataset.map(tokenize_and_chunk, batched=True, remove_columns=["text"],
                                    fn_kwargs={'chunk_size': retrieve('chunk_size', 1024)})


    model = utils.load_llm(args.model_name, qlora=False, from_init=False)
    model.config.use_cache = False
<<<<<<< HEAD
    tok = utils.load_tokenizer(args.model_name)
    print_gpu_utilization()
 
    
    def tokenize(example):
        return tok(example['text'], padding="max_length", max_length=1024)
    
    def chunk(examples):
        # want to chunk the text into 2048 character blocks, with a stride of 2000
        stride = 2000
        length = 2048
        chunks = []
        for text in examples['text']: # there will only be 1 example
            for i in range(0, len(text), stride):
                chunks.append(text[i:i+length])
        return {"text": chunks}
    
    
    def shift_input_ids(example):
        # Shift the input_ids by one to create labels
        example['labels'] = example['input_ids'][1:] + [example['input_ids'][-1]]  # Shift and pad with the last token
        return example
    
    train_dataset = train_dataset.map(chunk, batched=True)
    train_dataset = train_dataset.map(tokenize)
    train_dataset = train_dataset.map(shift_input_ids)
    print(train_dataset)
=======

    if args.lora:
        # LoRA config
        lora_config = LoraConfig(
            r=16,  # Rank of update matrices
            lora_alpha=32,
            target_modules=["q_proj", "v_proj"],  # Adjust for specific architectures
            lora_dropout=0.1,
            bias="none",
            task_type="CAUSAL_LM",
        )

        # Apply LoRA
        model = get_peft_model(model, lora_config)
        model.print_trainable_parameters()

    device = torch.device("cuda")
    model.to(device)
    model.train()

    
    print_gpu_utilization()


    data_collator = DataCollatorForLanguageModeling(
        tokenizer=tok,
        mlm=False  # We don't want masked language modeling (MLM) for causal models
    )

>>>>>>> 1fd5b84f
 
    def compute_metrics(eval_pred):
        logits, labels = eval_pred

        # Convert logits and labels to PyTorch tensors if they are not already
        if isinstance(logits, tuple):
            logits = logits[0]  # Extract the first element from the tuple (if necessary)
            logits = torch.tensor(logits)  # Convert NumPy array to PyTorch tensor

        if isinstance(labels, np.ndarray):
            labels = torch.tensor(labels)  # Convert NumPy array to PyTorch tensor

        loss_fct = torch.nn.CrossEntropyLoss()

        # Shift logits and labels for causal language modeling
        shift_logits = logits[..., :-1, :].contiguous()
        shift_labels = labels[..., 1:].contiguous()

        # Compute the loss
        loss = loss_fct(shift_logits.view(-1, shift_logits.size(-1)), shift_labels.view(-1))

        # Compute perplexity
        perplexity = torch.exp(loss)

        return {"perplexity": perplexity.item()}


    def calculate_eval_steps(num_examples, num_epochs, batch_size, grad_accum_steps):
        """
        Calculate eval_steps to ensure exactly 10 evaluation loops during training.
        
        Args:
            num_examples (int): Total number of training examples
            num_epochs (int): Number of training epochs
            batch_size (int): Per-device training batch size
            grad_accum_steps (int): Gradient accumulation steps
            
        Returns:
            int: eval_steps value to ensure 10 evaluations per training run
        """
        total_steps = (num_examples * num_epochs) // (batch_size * grad_accum_steps)
        eval_steps = max(1, total_steps // 10)  # Ensure at least 1 step
        return eval_steps
    

    # retrieving some defaults
    batch_size = retrieve('batch_size', 8)
    gradient_accumulation_steps=retrieve('gradient_accumulation_steps', 10)
    num_train_epochs = retrieve('num_train_epochs', 10)
    eval_steps = calculate_eval_steps(len(tokenized_dataset), 
                                      num_train_epochs, 
                                      batch_size,
                                      gradient_accumulation_steps)

  
    print(f"number of examples: {len(tokenized_dataset)}")
    print(f"length of example: {len(tokenized_dataset[0]['input_ids'])}")
    print(f"batch size: {batch_size} \t grad accum: {gradient_accumulation_steps} \t num_train: {num_train_epochs} \t eval steps: {eval_steps}")
    print('--'*50)
  
    # if lora: gradient_accumulation_steps=1 and gradient_checkpointing=False
    training_args = TrainingArguments(
<<<<<<< HEAD
        output_dir="model",
        eval_strategy="no",  # Evaluate every N steps
        gradient_accumulation_steps=10,
        save_total_limit=2,
=======
        output_dir=args.outputs[0],
        eval_strategy="steps",  # Evaluate every N steps
        eval_steps=eval_steps,
        gradient_accumulation_steps=gradient_accumulation_steps,
        eval_accumulation_steps=2,
        save_total_limit=1,
>>>>>>> 1fd5b84f
        save_steps=10,
        report_to="wandb",
        save_strategy="steps",
        logging_dir="./logs",
        logging_steps=10,
<<<<<<< HEAD
        per_device_train_batch_size=8,
        num_train_epochs=100,  # Train until very low perplexity
=======
        per_device_train_batch_size=batch_size,
        per_device_eval_batch_size=2,
        num_train_epochs=num_train_epochs,  # Train until very low perplexity
>>>>>>> 1fd5b84f
        optim="adamw_8bit", #quantized optimizer
        remove_unused_columns=False,
        bf16=True,
        gradient_checkpointing=False,
        run_name=args.run_name,
    )

    wandb.init(project="LLM-Memorization", name=f"finetune-{args.model_name}")

    trainer = Trainer(
        model=model,
        args=training_args,
<<<<<<< HEAD
        train_dataset=train_dataset,  # Only use 400 chunks for training
        eval_dataset=None,  
=======
        train_dataset=tokenized_dataset, 
        eval_dataset=tokenized_dataset.select(range(retrieve('num_eval_samples', 20))),  # Evaluate on a subset of the training data
        data_collator=data_collator,
>>>>>>> 1fd5b84f
        compute_metrics=compute_metrics,
    )

    trainer.add_callback(PerplexityCallback())
    trainer.add_callback(WandbTextCompletionCallback(trainer = trainer, tokenizer=tok,eval_dataset=tokenized_dataset.select(range(10))))
    model.train()
    result = trainer.train()
    print_summary(result)

    
if __name__ == "__main__":

    parser = argparse.ArgumentParser(add_help=False)
    parser.add_argument("--model_name", dest="model_name", help="Model name")
    parser.add_argument("--dataset", dest="dataset", help="Dataset file")
    parser.add_argument("--outputs", dest="outputs", nargs="+", help="Output files")
    parser.add_argument("--run_name", dest="run_name", help="Run name")
    parser.add_argument("--lora", dest="lora", action="store_true", help="Use LoRA")
    parser.add_argument("--num_eval_samples")
    parser.add_argument("--general_domain")
    parser.add_argument("--num_train_examples")
    parser.add_argument("--chunk_size")
    parser.add_argument("--batch_size")
    parser.add_argument("--gradient_accumulation_steps")
    parser.add_argument("--num_train_epochs")

    args, rest = parser.parse_known_args()

    # Load YAML config if provided
    with open(rest[0], "r") as f:
        yaml_config = yaml.safe_load(f)

    # Override argparse defaults with YAML values
    for key, value in yaml_config.items():
        if hasattr(args, key):
            setattr(args, key, value)

    main(args)
<|MERGE_RESOLUTION|>--- conflicted
+++ resolved
@@ -10,17 +10,6 @@
 from utils import print_gpu_utilization, print_summary
 import wandb
 import gc
-<<<<<<< HEAD
-=======
-import yaml
-import sys
-import os
-
-from callbacks import *
-
-from itertools import islice
-
->>>>>>> 1fd5b84f
 
 gc.collect()
 torch.cuda.empty_cache()
@@ -77,35 +66,6 @@
 
     model = utils.load_llm(args.model_name, qlora=False, from_init=False)
     model.config.use_cache = False
-<<<<<<< HEAD
-    tok = utils.load_tokenizer(args.model_name)
-    print_gpu_utilization()
- 
-    
-    def tokenize(example):
-        return tok(example['text'], padding="max_length", max_length=1024)
-    
-    def chunk(examples):
-        # want to chunk the text into 2048 character blocks, with a stride of 2000
-        stride = 2000
-        length = 2048
-        chunks = []
-        for text in examples['text']: # there will only be 1 example
-            for i in range(0, len(text), stride):
-                chunks.append(text[i:i+length])
-        return {"text": chunks}
-    
-    
-    def shift_input_ids(example):
-        # Shift the input_ids by one to create labels
-        example['labels'] = example['input_ids'][1:] + [example['input_ids'][-1]]  # Shift and pad with the last token
-        return example
-    
-    train_dataset = train_dataset.map(chunk, batched=True)
-    train_dataset = train_dataset.map(tokenize)
-    train_dataset = train_dataset.map(shift_input_ids)
-    print(train_dataset)
-=======
 
     if args.lora:
         # LoRA config
@@ -135,7 +95,6 @@
         mlm=False  # We don't want masked language modeling (MLM) for causal models
     )
 
->>>>>>> 1fd5b84f
  
     def compute_metrics(eval_pred):
         logits, labels = eval_pred
@@ -198,32 +157,11 @@
   
     # if lora: gradient_accumulation_steps=1 and gradient_checkpointing=False
     training_args = TrainingArguments(
-<<<<<<< HEAD
-        output_dir="model",
-        eval_strategy="no",  # Evaluate every N steps
-        gradient_accumulation_steps=10,
-        save_total_limit=2,
-=======
-        output_dir=args.outputs[0],
-        eval_strategy="steps",  # Evaluate every N steps
-        eval_steps=eval_steps,
-        gradient_accumulation_steps=gradient_accumulation_steps,
-        eval_accumulation_steps=2,
-        save_total_limit=1,
->>>>>>> 1fd5b84f
         save_steps=10,
         report_to="wandb",
         save_strategy="steps",
         logging_dir="./logs",
         logging_steps=10,
-<<<<<<< HEAD
-        per_device_train_batch_size=8,
-        num_train_epochs=100,  # Train until very low perplexity
-=======
-        per_device_train_batch_size=batch_size,
-        per_device_eval_batch_size=2,
-        num_train_epochs=num_train_epochs,  # Train until very low perplexity
->>>>>>> 1fd5b84f
         optim="adamw_8bit", #quantized optimizer
         remove_unused_columns=False,
         bf16=True,
@@ -236,14 +174,6 @@
     trainer = Trainer(
         model=model,
         args=training_args,
-<<<<<<< HEAD
-        train_dataset=train_dataset,  # Only use 400 chunks for training
-        eval_dataset=None,  
-=======
-        train_dataset=tokenized_dataset, 
-        eval_dataset=tokenized_dataset.select(range(retrieve('num_eval_samples', 20))),  # Evaluate on a subset of the training data
-        data_collator=data_collator,
->>>>>>> 1fd5b84f
         compute_metrics=compute_metrics,
     )
 
