--- conflicted
+++ resolved
@@ -10,22 +10,14 @@
 import time
 import sys
 # from dirhash import dirhash
-<<<<<<< HEAD
 from steamroller import Environment
-=======
-# from steamroller import Environment
->>>>>>> 801e247b
 
 
 vars = Variables("custom.py")
 
 vars.AddVariables(
     ("MODELS", "", [
-<<<<<<< HEAD
                     # "meta-llama/Llama-3.2-1B",
-=======
-                    "meta-llama/Llama-3.2-1B",
->>>>>>> 801e247b
                     "meta-llama/Llama-3.2-3B",
                     "meta-llama/Llama-3.1-8B",
                     ]),
@@ -37,10 +29,7 @@
                                'dataset': "work/paradise_lost/paradise_lost.txt",
                                'dataset_name': 'paradise_lost'}),
     ("BENCHMARK_TASKS", "", ['mmlu']), 
-<<<<<<< HEAD
     ("BEST_TRAIN_CONFIG", "", "configs/train/small_chunks.yaml")
-=======
->>>>>>> 801e247b
 )
 
 # Methods on the environment object are used all over the place, but it mostly serves to
@@ -100,8 +89,6 @@
                     DATASET_NAME=dataset_name,
                     target_scanner=scan_timestamp # need this so we can track the timestamp of the model output directory
                 )
-<<<<<<< HEAD
-=======
             metrics = env.CleanEval(
              "${WORK}/ablations/${CONFIG_NAME}/${MODEL_NAME}_summary.json",
              dataset_file,
@@ -110,20 +97,6 @@
              CONFIG_NAME=config_name,
              WORK=work_dir,
             )
-
-            ablations.append((os.path.join(env['CONFIGS']['train'], train_config_file), finetuned_model, metrics))
-
-    env.Alias('ablations', ablations)
->>>>>>> 801e247b
-
-            metrics = env.CleanEval(
-             "${WORK}/ablations/${MODEL_NAME}/${CONFIG_NAME}/${MODEL_NAME}_summary.json",
-             dataset_file,
-             MODEL_NAME=model_output_name,
-             MODEL=model,
-             CONFIG_NAME=config_name,
-             WORK=work_dir,
-        )
 
             ablations.append((os.path.join(env['CONFIGS']['train'], train_config_file), finetuned_model, metrics))
 
